{
 "cells": [
  {
   "attachments": {},
   "cell_type": "markdown",
   "id": "31316760-605f-46a0-ac96-bc03891acabe",
   "metadata": {},
   "source": [
    "#### All libraries"
   ]
  },
  {
   "cell_type": "code",
   "execution_count": 1,
   "id": "4075b9a9-b8d5-48d2-bf31-6cfff454d393",
   "metadata": {},
   "outputs": [],
   "source": [
    "import os\n",
    "import torch\n",
    "import pytorch_lightning as pl\n",
    "from torch_geometric.datasets import Planetoid\n",
    "from pytorch_lightning.callbacks.early_stopping import EarlyStopping\n",
    "from lightning.pytorch import loggers as pl_loggers\n",
    "import torch_geometric.transforms as T\n",
    "import torch_geometric.data as geom_data\n",
    "from torch.utils.tensorboard import SummaryWriter\n",
    "%reload_ext autoreload\n",
    "%autoreload 2"
   ]
  },
  {
   "attachments": {},
   "cell_type": "markdown",
   "id": "1f291b7a-a163-42a5-bcef-e7d92b18ab31",
   "metadata": {},
   "source": [
    "#### Set path"
   ]
  },
  {
   "cell_type": "code",
   "execution_count": 2,
   "id": "b3127aa1-52bf-47bc-bd3d-23dd5f12c417",
   "metadata": {},
   "outputs": [],
   "source": [
    "cwd = os.getcwd()\n",
    "tb_logging_dir = os.path.join(cwd, \"lightning_logs\")\n",
    "exp_name = \"NC-AG-GCN\"\n",
    "exp_dir = os.path.join(tb_logging_dir, exp_name)\n",
    "dataset_dir = os.path.join(cwd, \"dataset\", \"CUHKSZ_AcademicGraph\")"
   ]
  },
  {
   "attachments": {},
   "cell_type": "markdown",
   "id": "bf53d15d-f33e-447a-ae4e-6d7932cc9f82",
   "metadata": {},
   "source": [
    "#### Set device"
   ]
  },
  {
   "cell_type": "code",
   "execution_count": 3,
   "id": "ac953dc8-91b2-4cb2-992d-7099fab2a17c",
   "metadata": {},
   "outputs": [],
   "source": [
    "# device = torch.device(\"cuda:0\" if torch.cuda.is_available() else \"cpu\")\n",
    "# if device != \"cpu\":\n",
    "#     torch.set_float32_matmul_precision('high')\n",
    "device = \"cpu\"\n",
    "torch.set_float32_matmul_precision(\"high\")"
   ]
  },
  {
   "attachments": {},
   "cell_type": "markdown",
   "id": "6e62e798-5252-46fb-b5b5-d70604ead73e",
   "metadata": {},
   "source": [
    "#### Download dataset"
   ]
  },
  {
   "cell_type": "code",
   "execution_count": 11,
   "id": "32197071-6952-4719-9705-30eef847d442",
   "metadata": {},
   "outputs": [
    {
     "name": "stdout",
     "output_type": "stream",
     "text": [
      "d:\\GitHub\\GNN-Cora-CUHKSZAG\\dataset\\CUHKSZ_AcademicGraph\\raw\\CUHKSZ_AcademicGraph_Rawdata.zip\n",
      "d:\\GitHub\\GNN-Cora-CUHKSZAG\\dataset\\CUHKSZ_AcademicGraph\\raw\\CUHKSZ_AcademicGraph-rawdata_released\n"
     ]
    }
   ],
   "source": [
    "from utils.dataset.CUHKSZ_AcademicGraph import CUHKSZ_AcademicGraph\n",
    "\n",
    "AGDataset = CUHKSZ_AcademicGraph(dataset_dir, with_title=False, with_label=True)"
   ]
  },
  {
   "cell_type": "code",
   "execution_count": 28,
   "id": "e106aeec-c34b-42eb-b660-c859d30f3165",
   "metadata": {},
   "outputs": [
    {
     "name": "stderr",
     "output_type": "stream",
     "text": [
      "GPU available: True (cuda), used: False\n",
      "TPU available: False, using: 0 TPU cores\n",
      "IPU available: False, using: 0 IPUs\n",
      "HPU available: False, using: 0 HPUs\n",
      "\n",
      "  | Name  | Type    | Params\n",
      "----------------------------------\n",
      "0 | conv1 | GCNConv | 12.3 K\n",
      "1 | conv2 | GCNConv | 136   \n",
      "----------------------------------\n",
      "12.4 K    Trainable params\n",
      "0         Non-trainable params\n",
      "12.4 K    Total params\n",
      "0.050     Total estimated model params size (MB)\n"
     ]
    },
    {
     "name": "stdout",
     "output_type": "stream",
     "text": [
      "Saving checkpoints to D:\\GitHub\\aml-project\\GNN\\wsy\\GCN\\lightning_logs\\NC-AG-GCN\\version_18\\checkpoints\n"
     ]
    },
    {
     "data": {
      "application/vnd.jupyter.widget-view+json": {
       "model_id": "",
       "version_major": 2,
       "version_minor": 0
      },
      "text/plain": [
       "Sanity Checking: 0it [00:00, ?it/s]"
      ]
     },
     "metadata": {},
     "output_type": "display_data"
    },
    {
     "data": {
      "application/vnd.jupyter.widget-view+json": {
       "model_id": "29d99a6cd9c0497da0da9aff396700fd",
       "version_major": 2,
       "version_minor": 0
      },
      "text/plain": [
       "Training: 0it [00:00, ?it/s]"
      ]
     },
     "metadata": {},
     "output_type": "display_data"
    },
    {
     "data": {
      "application/vnd.jupyter.widget-view+json": {
       "model_id": "",
       "version_major": 2,
       "version_minor": 0
      },
      "text/plain": [
       "Validation: 0it [00:00, ?it/s]"
      ]
     },
     "metadata": {},
     "output_type": "display_data"
    },
    {
     "data": {
      "application/vnd.jupyter.widget-view+json": {
       "model_id": "",
       "version_major": 2,
       "version_minor": 0
      },
      "text/plain": [
       "Validation: 0it [00:00, ?it/s]"
      ]
     },
     "metadata": {},
     "output_type": "display_data"
    },
    {
     "data": {
      "application/vnd.jupyter.widget-view+json": {
       "model_id": "",
       "version_major": 2,
       "version_minor": 0
      },
      "text/plain": [
       "Validation: 0it [00:00, ?it/s]"
      ]
     },
     "metadata": {},
     "output_type": "display_data"
    },
    {
     "data": {
      "application/vnd.jupyter.widget-view+json": {
       "model_id": "",
       "version_major": 2,
       "version_minor": 0
      },
      "text/plain": [
       "Validation: 0it [00:00, ?it/s]"
      ]
     },
     "metadata": {},
     "output_type": "display_data"
    },
    {
     "data": {
      "application/vnd.jupyter.widget-view+json": {
       "model_id": "",
       "version_major": 2,
       "version_minor": 0
      },
      "text/plain": [
       "Validation: 0it [00:00, ?it/s]"
      ]
     },
     "metadata": {},
     "output_type": "display_data"
    },
    {
     "data": {
      "application/vnd.jupyter.widget-view+json": {
       "model_id": "",
       "version_major": 2,
       "version_minor": 0
      },
      "text/plain": [
       "Validation: 0it [00:00, ?it/s]"
      ]
     },
     "metadata": {},
     "output_type": "display_data"
    },
    {
     "data": {
      "application/vnd.jupyter.widget-view+json": {
       "model_id": "",
       "version_major": 2,
       "version_minor": 0
      },
      "text/plain": [
       "Validation: 0it [00:00, ?it/s]"
      ]
     },
     "metadata": {},
     "output_type": "display_data"
    },
    {
     "data": {
      "application/vnd.jupyter.widget-view+json": {
       "model_id": "",
       "version_major": 2,
       "version_minor": 0
      },
      "text/plain": [
       "Validation: 0it [00:00, ?it/s]"
      ]
     },
     "metadata": {},
     "output_type": "display_data"
    },
    {
     "data": {
      "application/vnd.jupyter.widget-view+json": {
       "model_id": "",
       "version_major": 2,
       "version_minor": 0
      },
      "text/plain": [
       "Validation: 0it [00:00, ?it/s]"
      ]
     },
     "metadata": {},
     "output_type": "display_data"
    },
    {
     "data": {
      "application/vnd.jupyter.widget-view+json": {
       "model_id": "",
       "version_major": 2,
       "version_minor": 0
      },
      "text/plain": [
       "Validation: 0it [00:00, ?it/s]"
      ]
     },
     "metadata": {},
     "output_type": "display_data"
    },
    {
     "data": {
      "application/vnd.jupyter.widget-view+json": {
       "model_id": "",
       "version_major": 2,
       "version_minor": 0
      },
      "text/plain": [
       "Validation: 0it [00:00, ?it/s]"
      ]
     },
     "metadata": {},
     "output_type": "display_data"
    },
    {
     "data": {
      "application/vnd.jupyter.widget-view+json": {
       "model_id": "",
       "version_major": 2,
       "version_minor": 0
      },
      "text/plain": [
       "Validation: 0it [00:00, ?it/s]"
      ]
     },
     "metadata": {},
     "output_type": "display_data"
    },
    {
     "data": {
      "application/vnd.jupyter.widget-view+json": {
       "model_id": "",
       "version_major": 2,
       "version_minor": 0
      },
      "text/plain": [
       "Validation: 0it [00:00, ?it/s]"
      ]
     },
     "metadata": {},
     "output_type": "display_data"
    },
    {
     "data": {
      "application/vnd.jupyter.widget-view+json": {
       "model_id": "",
       "version_major": 2,
       "version_minor": 0
      },
      "text/plain": [
       "Validation: 0it [00:00, ?it/s]"
      ]
     },
     "metadata": {},
     "output_type": "display_data"
    },
    {
     "data": {
      "application/vnd.jupyter.widget-view+json": {
       "model_id": "",
       "version_major": 2,
       "version_minor": 0
      },
      "text/plain": [
       "Validation: 0it [00:00, ?it/s]"
      ]
     },
     "metadata": {},
     "output_type": "display_data"
    },
    {
     "data": {
      "application/vnd.jupyter.widget-view+json": {
       "model_id": "",
       "version_major": 2,
       "version_minor": 0
      },
      "text/plain": [
       "Validation: 0it [00:00, ?it/s]"
      ]
     },
     "metadata": {},
     "output_type": "display_data"
    },
    {
     "data": {
      "application/vnd.jupyter.widget-view+json": {
       "model_id": "",
       "version_major": 2,
       "version_minor": 0
      },
      "text/plain": [
       "Validation: 0it [00:00, ?it/s]"
      ]
     },
     "metadata": {},
     "output_type": "display_data"
    },
    {
     "data": {
      "application/vnd.jupyter.widget-view+json": {
       "model_id": "",
       "version_major": 2,
       "version_minor": 0
      },
      "text/plain": [
       "Validation: 0it [00:00, ?it/s]"
      ]
     },
     "metadata": {},
     "output_type": "display_data"
    },
    {
     "data": {
      "application/vnd.jupyter.widget-view+json": {
       "model_id": "",
       "version_major": 2,
       "version_minor": 0
      },
      "text/plain": [
       "Validation: 0it [00:00, ?it/s]"
      ]
     },
     "metadata": {},
     "output_type": "display_data"
    },
    {
     "data": {
      "application/vnd.jupyter.widget-view+json": {
       "model_id": "",
       "version_major": 2,
       "version_minor": 0
      },
      "text/plain": [
       "Validation: 0it [00:00, ?it/s]"
      ]
     },
     "metadata": {},
     "output_type": "display_data"
    },
    {
     "data": {
      "application/vnd.jupyter.widget-view+json": {
       "model_id": "",
       "version_major": 2,
       "version_minor": 0
      },
      "text/plain": [
       "Validation: 0it [00:00, ?it/s]"
      ]
     },
     "metadata": {},
     "output_type": "display_data"
    },
    {
     "data": {
      "application/vnd.jupyter.widget-view+json": {
       "model_id": "",
       "version_major": 2,
       "version_minor": 0
      },
      "text/plain": [
       "Validation: 0it [00:00, ?it/s]"
      ]
     },
     "metadata": {},
     "output_type": "display_data"
    },
    {
     "data": {
      "application/vnd.jupyter.widget-view+json": {
       "model_id": "",
       "version_major": 2,
       "version_minor": 0
      },
      "text/plain": [
       "Validation: 0it [00:00, ?it/s]"
      ]
     },
     "metadata": {},
     "output_type": "display_data"
    },
    {
     "data": {
      "application/vnd.jupyter.widget-view+json": {
       "model_id": "",
       "version_major": 2,
       "version_minor": 0
      },
      "text/plain": [
       "Validation: 0it [00:00, ?it/s]"
      ]
     },
     "metadata": {},
     "output_type": "display_data"
    },
    {
     "data": {
      "application/vnd.jupyter.widget-view+json": {
       "model_id": "",
       "version_major": 2,
       "version_minor": 0
      },
      "text/plain": [
       "Validation: 0it [00:00, ?it/s]"
      ]
     },
     "metadata": {},
     "output_type": "display_data"
    },
    {
     "data": {
      "application/vnd.jupyter.widget-view+json": {
       "model_id": "",
       "version_major": 2,
       "version_minor": 0
      },
      "text/plain": [
       "Validation: 0it [00:00, ?it/s]"
      ]
     },
     "metadata": {},
     "output_type": "display_data"
    },
    {
     "data": {
      "application/vnd.jupyter.widget-view+json": {
       "model_id": "",
       "version_major": 2,
       "version_minor": 0
      },
      "text/plain": [
       "Validation: 0it [00:00, ?it/s]"
      ]
     },
     "metadata": {},
     "output_type": "display_data"
    },
    {
     "data": {
      "application/vnd.jupyter.widget-view+json": {
       "model_id": "",
       "version_major": 2,
       "version_minor": 0
      },
      "text/plain": [
       "Validation: 0it [00:00, ?it/s]"
      ]
     },
     "metadata": {},
     "output_type": "display_data"
    },
    {
     "data": {
      "application/vnd.jupyter.widget-view+json": {
       "model_id": "",
       "version_major": 2,
       "version_minor": 0
      },
      "text/plain": [
       "Validation: 0it [00:00, ?it/s]"
      ]
     },
     "metadata": {},
     "output_type": "display_data"
    },
    {
     "data": {
      "application/vnd.jupyter.widget-view+json": {
       "model_id": "",
       "version_major": 2,
       "version_minor": 0
      },
      "text/plain": [
       "Validation: 0it [00:00, ?it/s]"
      ]
     },
     "metadata": {},
     "output_type": "display_data"
    },
    {
     "data": {
      "application/vnd.jupyter.widget-view+json": {
       "model_id": "",
       "version_major": 2,
       "version_minor": 0
      },
      "text/plain": [
       "Validation: 0it [00:00, ?it/s]"
      ]
     },
     "metadata": {},
     "output_type": "display_data"
    },
    {
     "data": {
      "application/vnd.jupyter.widget-view+json": {
       "model_id": "",
       "version_major": 2,
       "version_minor": 0
      },
      "text/plain": [
       "Validation: 0it [00:00, ?it/s]"
      ]
     },
     "metadata": {},
     "output_type": "display_data"
    },
    {
     "data": {
      "application/vnd.jupyter.widget-view+json": {
       "model_id": "",
       "version_major": 2,
       "version_minor": 0
      },
      "text/plain": [
       "Validation: 0it [00:00, ?it/s]"
      ]
     },
     "metadata": {},
     "output_type": "display_data"
    },
    {
     "data": {
      "application/vnd.jupyter.widget-view+json": {
       "model_id": "",
       "version_major": 2,
       "version_minor": 0
      },
      "text/plain": [
       "Validation: 0it [00:00, ?it/s]"
      ]
     },
     "metadata": {},
     "output_type": "display_data"
    },
    {
     "data": {
      "application/vnd.jupyter.widget-view+json": {
       "model_id": "",
       "version_major": 2,
       "version_minor": 0
      },
      "text/plain": [
       "Validation: 0it [00:00, ?it/s]"
      ]
     },
     "metadata": {},
     "output_type": "display_data"
    },
    {
     "data": {
      "application/vnd.jupyter.widget-view+json": {
       "model_id": "",
       "version_major": 2,
       "version_minor": 0
      },
      "text/plain": [
       "Validation: 0it [00:00, ?it/s]"
      ]
     },
     "metadata": {},
     "output_type": "display_data"
    },
    {
     "data": {
      "application/vnd.jupyter.widget-view+json": {
       "model_id": "",
       "version_major": 2,
       "version_minor": 0
      },
      "text/plain": [
       "Validation: 0it [00:00, ?it/s]"
      ]
     },
     "metadata": {},
     "output_type": "display_data"
    },
    {
     "data": {
      "application/vnd.jupyter.widget-view+json": {
       "model_id": "",
       "version_major": 2,
       "version_minor": 0
      },
      "text/plain": [
       "Validation: 0it [00:00, ?it/s]"
      ]
     },
     "metadata": {},
     "output_type": "display_data"
    },
    {
     "data": {
      "application/vnd.jupyter.widget-view+json": {
       "model_id": "",
       "version_major": 2,
       "version_minor": 0
      },
      "text/plain": [
       "Validation: 0it [00:00, ?it/s]"
      ]
     },
     "metadata": {},
     "output_type": "display_data"
    },
    {
     "data": {
      "application/vnd.jupyter.widget-view+json": {
       "model_id": "",
       "version_major": 2,
       "version_minor": 0
      },
      "text/plain": [
       "Validation: 0it [00:00, ?it/s]"
      ]
     },
     "metadata": {},
     "output_type": "display_data"
    },
    {
     "data": {
      "application/vnd.jupyter.widget-view+json": {
       "model_id": "",
       "version_major": 2,
       "version_minor": 0
      },
      "text/plain": [
       "Validation: 0it [00:00, ?it/s]"
      ]
     },
     "metadata": {},
     "output_type": "display_data"
    },
    {
     "data": {
      "application/vnd.jupyter.widget-view+json": {
       "model_id": "",
       "version_major": 2,
       "version_minor": 0
      },
      "text/plain": [
       "Validation: 0it [00:00, ?it/s]"
      ]
     },
     "metadata": {},
     "output_type": "display_data"
    },
    {
     "data": {
      "application/vnd.jupyter.widget-view+json": {
       "model_id": "",
       "version_major": 2,
       "version_minor": 0
      },
      "text/plain": [
       "Validation: 0it [00:00, ?it/s]"
      ]
     },
     "metadata": {},
     "output_type": "display_data"
    },
    {
     "data": {
      "application/vnd.jupyter.widget-view+json": {
       "model_id": "",
       "version_major": 2,
       "version_minor": 0
      },
      "text/plain": [
       "Validation: 0it [00:00, ?it/s]"
      ]
     },
     "metadata": {},
     "output_type": "display_data"
    },
    {
     "data": {
      "application/vnd.jupyter.widget-view+json": {
       "model_id": "",
       "version_major": 2,
       "version_minor": 0
      },
      "text/plain": [
       "Validation: 0it [00:00, ?it/s]"
      ]
     },
     "metadata": {},
     "output_type": "display_data"
    },
    {
     "data": {
      "application/vnd.jupyter.widget-view+json": {
       "model_id": "",
       "version_major": 2,
       "version_minor": 0
      },
      "text/plain": [
       "Validation: 0it [00:00, ?it/s]"
      ]
     },
     "metadata": {},
     "output_type": "display_data"
    },
    {
     "data": {
      "application/vnd.jupyter.widget-view+json": {
       "model_id": "",
       "version_major": 2,
       "version_minor": 0
      },
      "text/plain": [
       "Validation: 0it [00:00, ?it/s]"
      ]
     },
     "metadata": {},
     "output_type": "display_data"
    },
    {
     "data": {
      "application/vnd.jupyter.widget-view+json": {
       "model_id": "",
       "version_major": 2,
       "version_minor": 0
      },
      "text/plain": [
       "Validation: 0it [00:00, ?it/s]"
      ]
     },
     "metadata": {},
     "output_type": "display_data"
    },
    {
     "data": {
      "application/vnd.jupyter.widget-view+json": {
       "model_id": "",
       "version_major": 2,
       "version_minor": 0
      },
      "text/plain": [
       "Validation: 0it [00:00, ?it/s]"
      ]
     },
     "metadata": {},
     "output_type": "display_data"
    },
    {
     "data": {
      "application/vnd.jupyter.widget-view+json": {
       "model_id": "",
       "version_major": 2,
       "version_minor": 0
      },
      "text/plain": [
       "Validation: 0it [00:00, ?it/s]"
      ]
     },
     "metadata": {},
     "output_type": "display_data"
    },
    {
     "data": {
      "application/vnd.jupyter.widget-view+json": {
       "model_id": "",
       "version_major": 2,
       "version_minor": 0
      },
      "text/plain": [
       "Validation: 0it [00:00, ?it/s]"
      ]
     },
     "metadata": {},
     "output_type": "display_data"
    },
    {
     "data": {
      "application/vnd.jupyter.widget-view+json": {
       "model_id": "",
       "version_major": 2,
       "version_minor": 0
      },
      "text/plain": [
       "Validation: 0it [00:00, ?it/s]"
      ]
     },
     "metadata": {},
     "output_type": "display_data"
    },
    {
     "data": {
      "application/vnd.jupyter.widget-view+json": {
       "model_id": "",
       "version_major": 2,
       "version_minor": 0
      },
      "text/plain": [
       "Validation: 0it [00:00, ?it/s]"
      ]
     },
     "metadata": {},
     "output_type": "display_data"
    },
    {
     "data": {
      "application/vnd.jupyter.widget-view+json": {
       "model_id": "",
       "version_major": 2,
       "version_minor": 0
      },
      "text/plain": [
       "Validation: 0it [00:00, ?it/s]"
      ]
     },
     "metadata": {},
     "output_type": "display_data"
    },
    {
     "data": {
      "application/vnd.jupyter.widget-view+json": {
       "model_id": "",
       "version_major": 2,
       "version_minor": 0
      },
      "text/plain": [
       "Validation: 0it [00:00, ?it/s]"
      ]
     },
     "metadata": {},
     "output_type": "display_data"
    },
    {
     "data": {
      "application/vnd.jupyter.widget-view+json": {
       "model_id": "",
       "version_major": 2,
       "version_minor": 0
      },
      "text/plain": [
       "Validation: 0it [00:00, ?it/s]"
      ]
     },
     "metadata": {},
     "output_type": "display_data"
    },
    {
     "data": {
      "application/vnd.jupyter.widget-view+json": {
       "model_id": "",
       "version_major": 2,
       "version_minor": 0
      },
      "text/plain": [
       "Validation: 0it [00:00, ?it/s]"
      ]
     },
     "metadata": {},
     "output_type": "display_data"
    },
    {
     "data": {
      "application/vnd.jupyter.widget-view+json": {
       "model_id": "",
       "version_major": 2,
       "version_minor": 0
      },
      "text/plain": [
       "Validation: 0it [00:00, ?it/s]"
      ]
     },
     "metadata": {},
     "output_type": "display_data"
    },
    {
     "data": {
      "application/vnd.jupyter.widget-view+json": {
       "model_id": "",
       "version_major": 2,
       "version_minor": 0
      },
      "text/plain": [
       "Validation: 0it [00:00, ?it/s]"
      ]
     },
     "metadata": {},
     "output_type": "display_data"
    },
    {
     "data": {
      "application/vnd.jupyter.widget-view+json": {
       "model_id": "",
       "version_major": 2,
       "version_minor": 0
      },
      "text/plain": [
       "Validation: 0it [00:00, ?it/s]"
      ]
     },
     "metadata": {},
     "output_type": "display_data"
    },
    {
     "data": {
      "application/vnd.jupyter.widget-view+json": {
       "model_id": "",
       "version_major": 2,
       "version_minor": 0
      },
      "text/plain": [
       "Validation: 0it [00:00, ?it/s]"
      ]
     },
     "metadata": {},
     "output_type": "display_data"
    },
    {
     "data": {
      "application/vnd.jupyter.widget-view+json": {
       "model_id": "",
       "version_major": 2,
       "version_minor": 0
      },
      "text/plain": [
       "Validation: 0it [00:00, ?it/s]"
      ]
     },
     "metadata": {},
     "output_type": "display_data"
    },
    {
     "data": {
      "application/vnd.jupyter.widget-view+json": {
       "model_id": "",
       "version_major": 2,
       "version_minor": 0
      },
      "text/plain": [
       "Validation: 0it [00:00, ?it/s]"
      ]
     },
     "metadata": {},
     "output_type": "display_data"
    },
    {
     "data": {
      "application/vnd.jupyter.widget-view+json": {
       "model_id": "",
       "version_major": 2,
       "version_minor": 0
      },
      "text/plain": [
       "Validation: 0it [00:00, ?it/s]"
      ]
     },
     "metadata": {},
     "output_type": "display_data"
    },
    {
     "data": {
      "application/vnd.jupyter.widget-view+json": {
       "model_id": "",
       "version_major": 2,
       "version_minor": 0
      },
      "text/plain": [
       "Validation: 0it [00:00, ?it/s]"
      ]
     },
     "metadata": {},
     "output_type": "display_data"
    },
    {
     "data": {
      "application/vnd.jupyter.widget-view+json": {
       "model_id": "",
       "version_major": 2,
       "version_minor": 0
      },
      "text/plain": [
       "Validation: 0it [00:00, ?it/s]"
      ]
     },
     "metadata": {},
     "output_type": "display_data"
    },
    {
     "data": {
      "application/vnd.jupyter.widget-view+json": {
       "model_id": "",
       "version_major": 2,
       "version_minor": 0
      },
      "text/plain": [
       "Validation: 0it [00:00, ?it/s]"
      ]
     },
     "metadata": {},
     "output_type": "display_data"
    },
    {
     "data": {
      "application/vnd.jupyter.widget-view+json": {
       "model_id": "",
       "version_major": 2,
       "version_minor": 0
      },
      "text/plain": [
       "Validation: 0it [00:00, ?it/s]"
      ]
     },
     "metadata": {},
     "output_type": "display_data"
    },
    {
     "data": {
      "application/vnd.jupyter.widget-view+json": {
       "model_id": "",
       "version_major": 2,
       "version_minor": 0
      },
      "text/plain": [
       "Validation: 0it [00:00, ?it/s]"
      ]
     },
     "metadata": {},
     "output_type": "display_data"
    },
    {
     "data": {
      "application/vnd.jupyter.widget-view+json": {
       "model_id": "",
       "version_major": 2,
       "version_minor": 0
      },
      "text/plain": [
       "Validation: 0it [00:00, ?it/s]"
      ]
     },
     "metadata": {},
     "output_type": "display_data"
    },
    {
     "data": {
      "application/vnd.jupyter.widget-view+json": {
       "model_id": "",
       "version_major": 2,
       "version_minor": 0
      },
      "text/plain": [
       "Validation: 0it [00:00, ?it/s]"
      ]
     },
     "metadata": {},
     "output_type": "display_data"
    },
    {
     "data": {
      "application/vnd.jupyter.widget-view+json": {
       "model_id": "",
       "version_major": 2,
       "version_minor": 0
      },
      "text/plain": [
       "Validation: 0it [00:00, ?it/s]"
      ]
     },
     "metadata": {},
     "output_type": "display_data"
    },
    {
     "data": {
      "application/vnd.jupyter.widget-view+json": {
       "model_id": "",
       "version_major": 2,
       "version_minor": 0
      },
      "text/plain": [
       "Validation: 0it [00:00, ?it/s]"
      ]
     },
     "metadata": {},
     "output_type": "display_data"
    },
    {
     "data": {
      "application/vnd.jupyter.widget-view+json": {
       "model_id": "",
       "version_major": 2,
       "version_minor": 0
      },
      "text/plain": [
       "Validation: 0it [00:00, ?it/s]"
      ]
     },
     "metadata": {},
     "output_type": "display_data"
    },
    {
     "data": {
      "application/vnd.jupyter.widget-view+json": {
       "model_id": "",
       "version_major": 2,
       "version_minor": 0
      },
      "text/plain": [
       "Validation: 0it [00:00, ?it/s]"
      ]
     },
     "metadata": {},
     "output_type": "display_data"
    },
    {
     "data": {
      "application/vnd.jupyter.widget-view+json": {
       "model_id": "",
       "version_major": 2,
       "version_minor": 0
      },
      "text/plain": [
       "Validation: 0it [00:00, ?it/s]"
      ]
     },
     "metadata": {},
     "output_type": "display_data"
    },
    {
     "data": {
      "application/vnd.jupyter.widget-view+json": {
       "model_id": "",
       "version_major": 2,
       "version_minor": 0
      },
      "text/plain": [
       "Validation: 0it [00:00, ?it/s]"
      ]
     },
     "metadata": {},
     "output_type": "display_data"
    },
    {
     "data": {
      "application/vnd.jupyter.widget-view+json": {
       "model_id": "70b4b8a464b34b4da5db8957bc72692c",
       "version_major": 2,
       "version_minor": 0
      },
      "text/plain": [
       "Testing: 0it [00:00, ?it/s]"
      ]
     },
     "metadata": {},
     "output_type": "display_data"
    },
    {
     "data": {
      "text/html": [
       "<pre style=\"white-space:pre;overflow-x:auto;line-height:normal;font-family:Menlo,'DejaVu Sans Mono',consolas,'Courier New',monospace\">┏━━━━━━━━━━━━━━━━━━━━━━━━━━━┳━━━━━━━━━━━━━━━━━━━━━━━━━━━┓\n",
       "┃<span style=\"font-weight: bold\">        Test metric        </span>┃<span style=\"font-weight: bold\">       DataLoader 0        </span>┃\n",
       "┡━━━━━━━━━━━━━━━━━━━━━━━━━━━╇━━━━━━━━━━━━━━━━━━━━━━━━━━━┩\n",
       "│<span style=\"color: #008080; text-decoration-color: #008080\">       test_accuracy       </span>│<span style=\"color: #800080; text-decoration-color: #800080\">    0.7558578848838806     </span>│\n",
       "│<span style=\"color: #008080; text-decoration-color: #008080\">         test_loss         </span>│<span style=\"color: #800080; text-decoration-color: #800080\">     0.684421181678772     </span>│\n",
       "└───────────────────────────┴───────────────────────────┘\n",
       "</pre>\n"
      ],
      "text/plain": [
       "┏━━━━━━━━━━━━━━━━━━━━━━━━━━━┳━━━━━━━━━━━━━━━━━━━━━━━━━━━┓\n",
       "┃\u001b[1m \u001b[0m\u001b[1m       Test metric       \u001b[0m\u001b[1m \u001b[0m┃\u001b[1m \u001b[0m\u001b[1m      DataLoader 0       \u001b[0m\u001b[1m \u001b[0m┃\n",
       "┡━━━━━━━━━━━━━━━━━━━━━━━━━━━╇━━━━━━━━━━━━━━━━━━━━━━━━━━━┩\n",
       "│\u001b[36m \u001b[0m\u001b[36m      test_accuracy      \u001b[0m\u001b[36m \u001b[0m│\u001b[35m \u001b[0m\u001b[35m   0.7558578848838806    \u001b[0m\u001b[35m \u001b[0m│\n",
       "│\u001b[36m \u001b[0m\u001b[36m        test_loss        \u001b[0m\u001b[36m \u001b[0m│\u001b[35m \u001b[0m\u001b[35m    0.684421181678772    \u001b[0m\u001b[35m \u001b[0m│\n",
       "└───────────────────────────┴───────────────────────────┘\n"
      ]
     },
     "metadata": {},
     "output_type": "display_data"
    },
    {
     "data": {
      "text/plain": [
       "[{'test_loss': 0.684421181678772, 'test_accuracy': 0.7558578848838806}]"
      ]
     },
     "execution_count": 28,
     "metadata": {},
     "output_type": "execute_result"
    }
   ],
   "source": [
    "from utils.model.NC_GCN import GCN\n",
    "\n",
    "early_stop_callback = EarlyStopping(\n",
    "    monitor='val_loss',\n",
    "    min_delta=0.00,\n",
    "    patience=10,\n",
    "    verbose=False,\n",
    "    mode='min'\n",
    ")\n",
    "hparams = {\"DROUPOUT_RATE\": 0.3,  \n",
    "           \"BATCH_SIZE\": 64,\n",
    "           \"NUM_CLASSES\": 8,\n",
    "           \"NUM_FEATURES\": AGDataset.num_features,\n",
    "           \"LEARNING_RATE\": 0.001,\n",
    "           }  # The number of neighbors in each order of sampling\n",
    "\n",
    "tb_logger = pl_loggers.TensorBoardLogger(tb_logging_dir, name=exp_name)\n",
    " \n",
    "trainer = pl.Trainer(accelerator = \"cpu\",\n",
    "                     max_epochs=500,\n",
    "                     callbacks=[early_stop_callback],\n",
    "                     logger=tb_logger,\n",
    "                     check_val_every_n_epoch=5,\n",
    "                     )\n",
    "\n",
    "version_dir = os.path.join(exp_dir, \"version_\"+str(trainer.logger.version))\n",
    "writer_acc = SummaryWriter(log_dir=version_dir)\n",
    "writer_loss = SummaryWriter(log_dir=version_dir)\n",
    "\n",
    "checkpoint_dir = os.path.join(version_dir, \"checkpoints\")\n",
    "print(\"Saving checkpoints to\", checkpoint_dir)\n",
    "\n",
    "GCNmodel = GCN(dataset=AGDataset, hparams=hparams,\n",
    "            writer_acc=writer_acc, writer_loss=writer_loss).to(device)\n",
    "trainer.fit(GCNmodel)\n",
    "trainer.test(GCNmodel)"
   ]
  },
  {
   "attachments": {},
   "cell_type": "markdown",
   "id": "7cbafb6a-a60e-4672-a27c-49a775103175",
   "metadata": {},
   "source": [
    "#### Load model"
   ]
  },
  {
   "cell_type": "code",
   "execution_count": 8,
   "id": "023f5db8",
   "metadata": {},
   "outputs": [],
   "source": [
    "from utils.model.NC_GCN import GCN\n",
    "from torch.utils.tensorboard import SummaryWriter"
   ]
  },
  {
   "cell_type": "code",
   "execution_count": 14,
   "id": "d39623cb-ab03-4785-9156-84e4a0e41b6d",
   "metadata": {},
   "outputs": [],
   "source": [
<<<<<<< HEAD
    "hparams = {\n",
    "    \"NUM_CLASSES\": 8,\n",
    "    \"NUM_FEATURES\": AGDataset.num_features,\n",
    "    \"LEARNING_RATE\": 0.001,\n",
    "    \"DROUPOUT_RATE\": 0.4,\n",
    "}\n",
    "version_dir = os.path.join(exp_dir, \"best\")\n",
    "writer_acc = SummaryWriter(log_dir = version_dir)\n",
    "writer_loss = SummaryWriter(log_dir = version_dir)\n",
    "checkpoint_dir = \"lightning_logs\\\\NC_AG_GCN\\\\best\\\\checkpoints\"\n",
    "\n",
=======
    "checkpoint_dir = \"lightning_logs\\\\NC_AG_GCN\\\\best\\\\checkpoints\"\n",
>>>>>>> ee82e865
    "checkpoint_file = os.path.join(checkpoint_dir, os.listdir(checkpoint_dir)[0])\n",
    "Loaded_model = GCN.load_from_checkpoint(checkpoint_file, dataset=AGDataset, hparams=hparams,)\n",
    "# BATCH_SIZE: 64\n",
    "# DROUPOUT_RATE: 0.3\n",
    "# LEARNING_RATE: 0.001\n",
    "# NUM_CLASSES: 8\n",
    "# NUM_FEATURES: 768\n",
    "# test_accuracy: 0.7566, test_loss: 0.6618"
   ]
  }
 ],
 "metadata": {
  "kernelspec": {
   "display_name": "Python 3 (ipykernel)",
   "language": "python",
   "name": "python3"
  },
  "language_info": {
   "codemirror_mode": {
    "name": "ipython",
    "version": 3
   },
   "file_extension": ".py",
   "mimetype": "text/x-python",
   "name": "python",
   "nbconvert_exporter": "python",
   "pygments_lexer": "ipython3",
   "version": "3.10.9"
  },
  "widgets": {
   "application/vnd.jupyter.widget-state+json": {
    "state": {},
    "version_major": 2,
    "version_minor": 0
   }
  }
 },
 "nbformat": 4,
 "nbformat_minor": 5
}<|MERGE_RESOLUTION|>--- conflicted
+++ resolved
@@ -1358,7 +1358,6 @@
    "metadata": {},
    "outputs": [],
    "source": [
-<<<<<<< HEAD
     "hparams = {\n",
     "    \"NUM_CLASSES\": 8,\n",
     "    \"NUM_FEATURES\": AGDataset.num_features,\n",
@@ -1370,9 +1369,6 @@
     "writer_loss = SummaryWriter(log_dir = version_dir)\n",
     "checkpoint_dir = \"lightning_logs\\\\NC_AG_GCN\\\\best\\\\checkpoints\"\n",
     "\n",
-=======
-    "checkpoint_dir = \"lightning_logs\\\\NC_AG_GCN\\\\best\\\\checkpoints\"\n",
->>>>>>> ee82e865
     "checkpoint_file = os.path.join(checkpoint_dir, os.listdir(checkpoint_dir)[0])\n",
     "Loaded_model = GCN.load_from_checkpoint(checkpoint_file, dataset=AGDataset, hparams=hparams,)\n",
     "# BATCH_SIZE: 64\n",
