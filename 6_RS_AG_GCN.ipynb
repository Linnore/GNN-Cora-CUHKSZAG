--- conflicted
+++ resolved
@@ -94,11 +94,7 @@
    ],
    "source": [
     "%reload_ext tensorboard\n",
-<<<<<<< HEAD
     "%tensorboard --logdir 'lightning_logs' "
-=======
-    "%tensorboard --logdir '..\\\\lightning_logs' --port 6003 --host=10.23.115.20"
->>>>>>> ee82e865
    ]
   },
   {
@@ -1186,29 +1182,6 @@
    "source": [
     "recommendation_by_transductive_model(1676, Loaded_model)"
    ]
-<<<<<<< HEAD
-=======
-  },
-  {
-   "attachments": {},
-   "cell_type": "markdown",
-   "id": "e9883aa6-0b41-4118-9893-4bd21b8b77c6",
-   "metadata": {},
-   "source": [
-    "#### Tensorboard"
-   ]
-  },
-  {
-   "cell_type": "code",
-   "execution_count": null,
-   "id": "af16183d",
-   "metadata": {},
-   "outputs": [],
-   "source": [
-    "# %reload_ext tensorboard\n",
-    "# %tensorboard --logdir \"./lightning_logs\" --port 6005 --host=10.23.115.20"
-   ]
->>>>>>> ee82e865
   }
  ],
  "metadata": {
