--- conflicted
+++ resolved
@@ -1669,7 +1669,6 @@
    "metadata": {},
    "outputs": [],
    "source": [
-<<<<<<< HEAD
     "hparams = {\n",
     "    \"NUM_CLASSES\": 8,\n",
     "    \"NUM_FEATURES\": dataset.num_features,\n",
@@ -1679,8 +1678,6 @@
     "version_dir = os.path.join(exp_dir, \"best\")\n",
     "writer_acc = SummaryWriter(log_dir = version_dir)\n",
     "writer_loss = SummaryWriter(log_dir = version_dir)\n",
-=======
->>>>>>> ee82e865
     "checkpoint_dir = \"lightning_logs\\\\NC_Cora_GCN\\\\best\\\\checkpoints\"\n",
     "checkpoint_file = os.path.join(checkpoint_dir, os.listdir(checkpoint_dir)[0])\n",
     "Loaded_model = GCN.load_from_checkpoint(checkpoint_file, dataset=dataset, hparams=hparams, \n",
